# CHANGELOG

[Also available in GitHub](https://github.com/punch-mission/punchbowl/releases)

## Latest: unreleased

<<<<<<< HEAD
- Changes error message for default overwriting in https://github.com/punch-mission/punchbowl/pull/420
=======
- Updates code to match new regularizepsf version in https://github.com/punch-mission/punchbowl/pull/413
- Adds the scale factor to the square root decoding in https://github.com/punch-mission/punchbowl/pull/418
>>>>>>> 34de1b66

## Version 0.0.10: Apr 2, 2025

- Changes so that vignetting is a separate step in the pipeline.
- Switches to use Prefect Dask Task Runner in https://github.com/punch-mission/punchbowl/pull/387
- Changes level 0.5 to level H in https://github.com/punch-mission/punchbowl/pull/388
- Fixes WCS conversions in https://github.com/punch-mission/punchbowl/pull/390
- Parallelize F corona model building in https://github.com/punch-mission/punchbowl/pull/392
- Fixes starfield polarization; checks times are in UTC in https://github.com/punch-mission/punchbowl/pull/328#pullrequestreview-2726230483
- Fixes issues with calibration metadata in https://github.com/punch-mission/punchbowl/pull/404
- Adds quicklook movie generation in https://github.com/punch-mission/punchbowl/pull/391
- Computes gain on two detector halves separately in https://github.com/punch-mission/punchbowl/pull/406
- Fixes a keyword typo in omniheader in https://github.com/punch-mission/punchbowl/pull/407
- Creates a uses a custom PUNCH flow in prefect in https://github.com/punch-mission/punchbowl/pull/409
- Changes default of NDCube writing to prohibit overwriting in https://github.com/punch-mission/punchbowl/pull/408

## Version 0.0.9: Feb 28, 2025

* adds zspike blurring and parameterization by @lowderchris in https://github.com/punch-mission/punchbowl/pull/345
* [pre-commit.ci] pre-commit autoupdate by @pre-commit-ci in https://github.com/punch-mission/punchbowl/pull/349
* rename PUNCH io module by @jmbhughes in https://github.com/punch-mission/punchbowl/pull/350
* Adds sphinx gallery by @lowderchris in https://github.com/punch-mission/punchbowl/pull/352
* make binder work by @jmbhughes in https://github.com/punch-mission/punchbowl/pull/356
* Configure binder by @jmbhughes in https://github.com/punch-mission/punchbowl/pull/357
* Rename example gallery by @jmbhughes in https://github.com/punch-mission/punchbowl/pull/358
* Update binder.yaml by @jmbhughes in https://github.com/punch-mission/punchbowl/pull/360
* Separate quick punch by @jmbhughes in https://github.com/punch-mission/punchbowl/pull/361
* specify codecov path by @jmbhughes in https://github.com/punch-mission/punchbowl/pull/362
* Update issue templates by @jmbhughes in https://github.com/punch-mission/punchbowl/pull/364
* Update README.md by @jmbhughes in https://github.com/punch-mission/punchbowl/pull/365
* update copyright year by @jmbhughes in https://github.com/punch-mission/punchbowl/pull/367

## Version 0.0.8: Dec 19, 2024

- Fix stellar by @jmbhughes in #344
- Updates for V4 RFR2 by @jmbhughes in #346

## Version 0.0.7: Dec 11, 2024

- Reproject starfield sample and uncertainty in one fell swoop by @svank in #323
- PUNCH user guide by @lowderchris in #316
- Unpack uncertainties faster by @svank in #324
- Make mosaics faster w/ bounding boxes by @svank in #326
- Ignore warnings in unpacking uncertainty by @svank in #329
- Be a little more accurate/safe with bounding boxes by @svank in #327
- Fully implement previous change to bounding boxes by @svank in #332
- adds thresholding to spike value replacement by @lowderchris in #331
- Metadata check by @lowderchris in #330
- Fixes merging, improves f corona modeling by @jmbhughes in #333
- adds DOI badge by @lowderchris in #334
- Turn velocity plot test into a figure test by @svank in #325
- Better f corona by @svank in #335
- Document python tutorials by @lowderchris in #336
- Change despike settings by @svank in #338
- WCS array shape by @lowderchris in #337
- adds wcs keywords to ignore to prevent duplication by @lowderchris in #340
- Create starfield estimates that are less distorted by @svank in #339
- remove broken link by @jmbhughes in #341
- adds file provenance extname and test by @lowderchris in #342
- Quicklook generation by @jmbhughes in #343

## Version 0.0.6: Nov 22, 2024

- Improve calculation of pixel areas by @svank in #306
- November 17th Mega Update by @jmbhughes in #310
- Confirm l2 l3 tests by @jmbhughes in #311
- flow tracking by @lowderchris in #308
- Update .pre-commit-config.yaml by @jmbhughes in #315
- Reusable celestial reprojections by @svank in #309
- Large prep for End2End by @jmbhughes in #317
- fix import by @jmbhughes in #318
- When generating WCSes, set NAXIS/array_shape/etc. by @svank in #320
- Faster star subtraction by @svank in #319
- Updated Level2/polarization by @s0larish in #322

## Version 0.0.5: Nov 13, 2024

- automatically converts metafields by @jmbhughes in #305

## Version 0.0.4: Nov 13, 2024

- add debug mode by @jmbhughes in #290
- fix call of remove starfield by @jmbhughes in #292
- copy over estimate stray light by @jmbhughes in #294
- update low noise generation by @jmbhughes in #295
- Improve f corona flow generation by @jmbhughes in #296
- adds visualization core by @jmbhughes in #297
- flips quicklook data vertically to the expected spatial orientation by @lowderchris in #300
- Prep work for secondary starfield removal, plus fix for F-corona estimation by @svank in #301
- Work fast! Clean up many issues. by @jmbhughes in #302
- adds new get method to normmeta by @jmbhughes in #304

## Version 0.0.3: Nov 2, 2024

- Fixes figure in intro.rst by @jmbhughes in #281
- add file hashing by @jmbhughes in #276
- Delete docs/requirements.txt by @jmbhughes in #284
- Delete .github/workflows/docs.yaml by @jmbhughes in #285
- fix versions in docs by @jmbhughes in #286
- Adds polarref keyword by @jmbhughes in #277
- add new f corona model generation algorithm by @jmbhughes in #287
- update psf to new regularizepsf by @jmbhughes in #289

## Version 0.0.2: Nov 1, 2024

- Bug fix

## Version 0.0.1: Nov 1, 2204

- First release<|MERGE_RESOLUTION|>--- conflicted
+++ resolved
@@ -4,12 +4,9 @@
 
 ## Latest: unreleased
 
-<<<<<<< HEAD
 - Changes error message for default overwriting in https://github.com/punch-mission/punchbowl/pull/420
-=======
 - Updates code to match new regularizepsf version in https://github.com/punch-mission/punchbowl/pull/413
 - Adds the scale factor to the square root decoding in https://github.com/punch-mission/punchbowl/pull/418
->>>>>>> 34de1b66
 
 ## Version 0.0.10: Apr 2, 2025
 
