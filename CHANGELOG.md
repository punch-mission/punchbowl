# CHANGELOG

[Also available in GitHub](https://github.com/punch-mission/punchbowl/releases)

## Latest: unreleased

- Changes error message for default overwriting in https://github.com/punch-mission/punchbowl/pull/420
- Updates code to match new regularizepsf version in https://github.com/punch-mission/punchbowl/pull/413
- Adds the scale factor to the square root decoding in https://github.com/punch-mission/punchbowl/pull/418
<<<<<<< HEAD
- Standardize square root decoding in https://github.com/punch-mission/punchbowl/pull/421
=======
- Fixes to ensure vignetting correction runs in https://github.com/punch-mission/punchbowl/pull/423
>>>>>>> eed3225e

## Version 0.0.10: Apr 2, 2025

- Changes so that vignetting is a separate step in the pipeline.
- Switches to use Prefect Dask Task Runner in https://github.com/punch-mission/punchbowl/pull/387
- Changes level 0.5 to level H in https://github.com/punch-mission/punchbowl/pull/388
- Fixes WCS conversions in https://github.com/punch-mission/punchbowl/pull/390
- Parallelize F corona model building in https://github.com/punch-mission/punchbowl/pull/392
- Fixes starfield polarization; checks times are in UTC in https://github.com/punch-mission/punchbowl/pull/328#pullrequestreview-2726230483
- Fixes issues with calibration metadata in https://github.com/punch-mission/punchbowl/pull/404
- Adds quicklook movie generation in https://github.com/punch-mission/punchbowl/pull/391
- Computes gain on two detector halves separately in https://github.com/punch-mission/punchbowl/pull/406
- Fixes a keyword typo in omniheader in https://github.com/punch-mission/punchbowl/pull/407
- Creates a uses a custom PUNCH flow in prefect in https://github.com/punch-mission/punchbowl/pull/409
- Changes default of NDCube writing to prohibit overwriting in https://github.com/punch-mission/punchbowl/pull/408

## Version 0.0.9: Feb 28, 2025

* adds zspike blurring and parameterization by @lowderchris in https://github.com/punch-mission/punchbowl/pull/345
* [pre-commit.ci] pre-commit autoupdate by @pre-commit-ci in https://github.com/punch-mission/punchbowl/pull/349
* rename PUNCH io module by @jmbhughes in https://github.com/punch-mission/punchbowl/pull/350
* Adds sphinx gallery by @lowderchris in https://github.com/punch-mission/punchbowl/pull/352
* make binder work by @jmbhughes in https://github.com/punch-mission/punchbowl/pull/356
* Configure binder by @jmbhughes in https://github.com/punch-mission/punchbowl/pull/357
* Rename example gallery by @jmbhughes in https://github.com/punch-mission/punchbowl/pull/358
* Update binder.yaml by @jmbhughes in https://github.com/punch-mission/punchbowl/pull/360
* Separate quick punch by @jmbhughes in https://github.com/punch-mission/punchbowl/pull/361
* specify codecov path by @jmbhughes in https://github.com/punch-mission/punchbowl/pull/362
* Update issue templates by @jmbhughes in https://github.com/punch-mission/punchbowl/pull/364
* Update README.md by @jmbhughes in https://github.com/punch-mission/punchbowl/pull/365
* update copyright year by @jmbhughes in https://github.com/punch-mission/punchbowl/pull/367

## Version 0.0.8: Dec 19, 2024

- Fix stellar by @jmbhughes in #344
- Updates for V4 RFR2 by @jmbhughes in #346

## Version 0.0.7: Dec 11, 2024

- Reproject starfield sample and uncertainty in one fell swoop by @svank in #323
- PUNCH user guide by @lowderchris in #316
- Unpack uncertainties faster by @svank in #324
- Make mosaics faster w/ bounding boxes by @svank in #326
- Ignore warnings in unpacking uncertainty by @svank in #329
- Be a little more accurate/safe with bounding boxes by @svank in #327
- Fully implement previous change to bounding boxes by @svank in #332
- adds thresholding to spike value replacement by @lowderchris in #331
- Metadata check by @lowderchris in #330
- Fixes merging, improves f corona modeling by @jmbhughes in #333
- adds DOI badge by @lowderchris in #334
- Turn velocity plot test into a figure test by @svank in #325
- Better f corona by @svank in #335
- Document python tutorials by @lowderchris in #336
- Change despike settings by @svank in #338
- WCS array shape by @lowderchris in #337
- adds wcs keywords to ignore to prevent duplication by @lowderchris in #340
- Create starfield estimates that are less distorted by @svank in #339
- remove broken link by @jmbhughes in #341
- adds file provenance extname and test by @lowderchris in #342
- Quicklook generation by @jmbhughes in #343

## Version 0.0.6: Nov 22, 2024

- Improve calculation of pixel areas by @svank in #306
- November 17th Mega Update by @jmbhughes in #310
- Confirm l2 l3 tests by @jmbhughes in #311
- flow tracking by @lowderchris in #308
- Update .pre-commit-config.yaml by @jmbhughes in #315
- Reusable celestial reprojections by @svank in #309
- Large prep for End2End by @jmbhughes in #317
- fix import by @jmbhughes in #318
- When generating WCSes, set NAXIS/array_shape/etc. by @svank in #320
- Faster star subtraction by @svank in #319
- Updated Level2/polarization by @s0larish in #322

## Version 0.0.5: Nov 13, 2024

- automatically converts metafields by @jmbhughes in #305

## Version 0.0.4: Nov 13, 2024

- add debug mode by @jmbhughes in #290
- fix call of remove starfield by @jmbhughes in #292
- copy over estimate stray light by @jmbhughes in #294
- update low noise generation by @jmbhughes in #295
- Improve f corona flow generation by @jmbhughes in #296
- adds visualization core by @jmbhughes in #297
- flips quicklook data vertically to the expected spatial orientation by @lowderchris in #300
- Prep work for secondary starfield removal, plus fix for F-corona estimation by @svank in #301
- Work fast! Clean up many issues. by @jmbhughes in #302
- adds new get method to normmeta by @jmbhughes in #304

## Version 0.0.3: Nov 2, 2024

- Fixes figure in intro.rst by @jmbhughes in #281
- add file hashing by @jmbhughes in #276
- Delete docs/requirements.txt by @jmbhughes in #284
- Delete .github/workflows/docs.yaml by @jmbhughes in #285
- fix versions in docs by @jmbhughes in #286
- Adds polarref keyword by @jmbhughes in #277
- add new f corona model generation algorithm by @jmbhughes in #287
- update psf to new regularizepsf by @jmbhughes in #289

## Version 0.0.2: Nov 1, 2024

- Bug fix

## Version 0.0.1: Nov 1, 2204

- First release<|MERGE_RESOLUTION|>--- conflicted
+++ resolved
@@ -7,11 +7,8 @@
 - Changes error message for default overwriting in https://github.com/punch-mission/punchbowl/pull/420
 - Updates code to match new regularizepsf version in https://github.com/punch-mission/punchbowl/pull/413
 - Adds the scale factor to the square root decoding in https://github.com/punch-mission/punchbowl/pull/418
-<<<<<<< HEAD
 - Standardize square root decoding in https://github.com/punch-mission/punchbowl/pull/421
-=======
 - Fixes to ensure vignetting correction runs in https://github.com/punch-mission/punchbowl/pull/423
->>>>>>> eed3225e
 
 ## Version 0.0.10: Apr 2, 2025
 
