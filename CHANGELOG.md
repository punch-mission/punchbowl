--- conflicted
+++ resolved
@@ -4,12 +4,9 @@
 
 ## Unreleased
 
-<<<<<<< HEAD
 - Fixes constant deficient pixel map creation in https://github.com/punch-mission/punchbowl/pull/522
-=======
 - Adds a quickfix for parsing input filenames for the calibration CLI tool in https://github.com/punch-mission/punchbowl/pull/516
 - Adds docstring to PSF function in https://github.com/punch-mission/punchbowl/pull/519
->>>>>>> 87f4e2cb
 
 ## Version 0.0.16: July 3, 2025
 
