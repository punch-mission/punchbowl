# CHANGELOG

[Also available in GitHub](https://github.com/punch-mission/punchbowl/releases)

## Latest: unreleased

<<<<<<< HEAD
- Updates code to match new regularizepsf version in https://github.com/punch-mission/punchbowl/pull/413
=======
- Adds the scale factor to the square root decoding in https://github.com/punch-mission/punchbowl/pull/418
>>>>>>> ce2f2455

## Version 0.0.10: Apr 2, 2025

- Changes so that vignetting is a separate step in the pipeline.
- Switches to use Prefect Dask Task Runner in https://github.com/punch-mission/punchbowl/pull/387
- Changes level 0.5 to level H in https://github.com/punch-mission/punchbowl/pull/388
- Fixes WCS conversions in https://github.com/punch-mission/punchbowl/pull/390
- Parallelize F corona model building in https://github.com/punch-mission/punchbowl/pull/392
- Fixes starfield polarization; checks times are in UTC in https://github.com/punch-mission/punchbowl/pull/328#pullrequestreview-2726230483
- Fixes issues with calibration metadata in https://github.com/punch-mission/punchbowl/pull/404
- Adds quicklook movie generation in https://github.com/punch-mission/punchbowl/pull/391
- Computes gain on two detector halves separately in https://github.com/punch-mission/punchbowl/pull/406
- Fixes a keyword typo in omniheader in https://github.com/punch-mission/punchbowl/pull/407
- Creates a uses a custom PUNCH flow in prefect in https://github.com/punch-mission/punchbowl/pull/409
- Changes default of NDCube writing to prohibit overwriting in https://github.com/punch-mission/punchbowl/pull/408

## Version 0.0.9: Feb 28, 2025

* adds zspike blurring and parameterization by @lowderchris in https://github.com/punch-mission/punchbowl/pull/345
* [pre-commit.ci] pre-commit autoupdate by @pre-commit-ci in https://github.com/punch-mission/punchbowl/pull/349
* rename PUNCH io module by @jmbhughes in https://github.com/punch-mission/punchbowl/pull/350
* Adds sphinx gallery by @lowderchris in https://github.com/punch-mission/punchbowl/pull/352
* make binder work by @jmbhughes in https://github.com/punch-mission/punchbowl/pull/356
* Configure binder by @jmbhughes in https://github.com/punch-mission/punchbowl/pull/357
* Rename example gallery by @jmbhughes in https://github.com/punch-mission/punchbowl/pull/358
* Update binder.yaml by @jmbhughes in https://github.com/punch-mission/punchbowl/pull/360
* Separate quick punch by @jmbhughes in https://github.com/punch-mission/punchbowl/pull/361
* specify codecov path by @jmbhughes in https://github.com/punch-mission/punchbowl/pull/362
* Update issue templates by @jmbhughes in https://github.com/punch-mission/punchbowl/pull/364
* Update README.md by @jmbhughes in https://github.com/punch-mission/punchbowl/pull/365
* update copyright year by @jmbhughes in https://github.com/punch-mission/punchbowl/pull/367

## Version 0.0.8: Dec 19, 2024

- Fix stellar by @jmbhughes in #344
- Updates for V4 RFR2 by @jmbhughes in #346

## Version 0.0.7: Dec 11, 2024

- Reproject starfield sample and uncertainty in one fell swoop by @svank in #323
- PUNCH user guide by @lowderchris in #316
- Unpack uncertainties faster by @svank in #324
- Make mosaics faster w/ bounding boxes by @svank in #326
- Ignore warnings in unpacking uncertainty by @svank in #329
- Be a little more accurate/safe with bounding boxes by @svank in #327
- Fully implement previous change to bounding boxes by @svank in #332
- adds thresholding to spike value replacement by @lowderchris in #331
- Metadata check by @lowderchris in #330
- Fixes merging, improves f corona modeling by @jmbhughes in #333
- adds DOI badge by @lowderchris in #334
- Turn velocity plot test into a figure test by @svank in #325
- Better f corona by @svank in #335
- Document python tutorials by @lowderchris in #336
- Change despike settings by @svank in #338
- WCS array shape by @lowderchris in #337
- adds wcs keywords to ignore to prevent duplication by @lowderchris in #340
- Create starfield estimates that are less distorted by @svank in #339
- remove broken link by @jmbhughes in #341
- adds file provenance extname and test by @lowderchris in #342
- Quicklook generation by @jmbhughes in #343

## Version 0.0.6: Nov 22, 2024

- Improve calculation of pixel areas by @svank in #306
- November 17th Mega Update by @jmbhughes in #310
- Confirm l2 l3 tests by @jmbhughes in #311
- flow tracking by @lowderchris in #308
- Update .pre-commit-config.yaml by @jmbhughes in #315
- Reusable celestial reprojections by @svank in #309
- Large prep for End2End by @jmbhughes in #317
- fix import by @jmbhughes in #318
- When generating WCSes, set NAXIS/array_shape/etc. by @svank in #320
- Faster star subtraction by @svank in #319
- Updated Level2/polarization by @s0larish in #322

## Version 0.0.5: Nov 13, 2024

- automatically converts metafields by @jmbhughes in #305

## Version 0.0.4: Nov 13, 2024

- add debug mode by @jmbhughes in #290
- fix call of remove starfield by @jmbhughes in #292
- copy over estimate stray light by @jmbhughes in #294
- update low noise generation by @jmbhughes in #295
- Improve f corona flow generation by @jmbhughes in #296
- adds visualization core by @jmbhughes in #297
- flips quicklook data vertically to the expected spatial orientation by @lowderchris in #300
- Prep work for secondary starfield removal, plus fix for F-corona estimation by @svank in #301
- Work fast! Clean up many issues. by @jmbhughes in #302
- adds new get method to normmeta by @jmbhughes in #304

## Version 0.0.3: Nov 2, 2024

- Fixes figure in intro.rst by @jmbhughes in #281
- add file hashing by @jmbhughes in #276
- Delete docs/requirements.txt by @jmbhughes in #284
- Delete .github/workflows/docs.yaml by @jmbhughes in #285
- fix versions in docs by @jmbhughes in #286
- Adds polarref keyword by @jmbhughes in #277
- add new f corona model generation algorithm by @jmbhughes in #287
- update psf to new regularizepsf by @jmbhughes in #289

## Version 0.0.2: Nov 1, 2024

- Bug fix

## Version 0.0.1: Nov 1, 2204

- First release<|MERGE_RESOLUTION|>--- conflicted
+++ resolved
@@ -4,11 +4,8 @@
 
 ## Latest: unreleased
 
-<<<<<<< HEAD
 - Updates code to match new regularizepsf version in https://github.com/punch-mission/punchbowl/pull/413
-=======
 - Adds the scale factor to the square root decoding in https://github.com/punch-mission/punchbowl/pull/418
->>>>>>> ce2f2455
 
 ## Version 0.0.10: Apr 2, 2025
 
