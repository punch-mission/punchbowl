# CHANGELOG

[Also available in GitHub](https://github.com/punch-mission/punchbowl/releases)

## Unreleased

<<<<<<< HEAD
- Fixed vignetting docstring in https://github.com/punch-mission/punchbowl/pull/510
=======
- Relabels CCD halves in https://github.com/punch-mission/punchbowl/pull/493
- Adds documentation for data versions and anomalies in https://github.com/punch-mission/punchbowl/pull/495
>>>>>>> dc9b6e03

## Version 0.0.15: June 4, 2025

- Restricts the mask for NFI pointing refinement in https://github.com/punch-mission/punchbowl/pull/486
- Removes VAN product code from documentation in https://github.com/punch-mission/punchbowl/pull/489
- Changes default float writing dtype to 32 bit instead of 64 bit in https://github.com/punch-mission/punchbowl/pull/485

## Version 0.0.14: June 3, 2025

- Adds DOI for level 0 data products in https://github.com/punch-mission/punchbowl/pull/481
- Many processing improvements in https://github.com/punch-mission/punchbowl/pull/482

## Version 0.0.13: May 22, 2025

- F-corona detrending, fixes for L2 FILEVRSN and DATE-OBS, and use header's gain and exposure time in https://github.com/punch-mission/punchbowl/pull/455
- Suppress CROTA warnings in load_ndcube_from_fits in https://github.com/punch-mission/punchbowl/pull/456
- Corrects the sign in p angle when converting between helio and celestial in https://github.com/punch-mission/punchbowl/pull/454
- Changes to astroscrappy for despiking in https://github.com/punch-mission/punchbowl/pull/462
- Supports floating-point COMPBITS values in https://github.com/punch-mission/punchbowl/pull/461
- Adds data overview documentation in https://github.com/punch-mission/punchbowl/pull/458
- Flags uncertainty of saturated pixels in https://github.com/punch-mission/punchbowl/pull/471
- Prepares changes for QuickPUNCH creation in https://github.com/punch-mission/punchbowl/pull/473/f
- Improve documentation for despiking in https://github.com/punch-mission/punchbowl/pull/470
- Manages square root decoding table value overflow in https://github.com/punch-mission/punchbowl/pull/469
- LQ PCA filtering, fix for NormalizedMetadata str values, and LQ FILEVRSN propagation in https://github.com/punch-mission/punchbowl/pull/472

## Version 0.0.12: May 12, 2025

- L1 speedups, L2 reprojection fix, and accepting ints for `float` fields in `NormalizedMetadata` in https://github.com/punch-mission/punchbowl/pull/435
- Allows custom path for ffmpeg in quicklook movies in https://github.com/punch-mission/punchbowl/pull/438
- Allows L1 calibration files to be passed in as callables in https://github.com/punch-mission/punchbowl/pull/426
- Speedups to L1 production in https://github.com/punch-mission/punchbowl/pull/426
- Adds metadata to output jpeg2000 files in https://github.com/punch-mission/punchbowl/pull/433
- Checks for square root decompression in L1 processing in https://github.com/punch-mission/punchbowl/pull/434
- Modifies metadata for header / unit compliance in https://github.com/punch-mission/punchbowl/pull/427
- Updates L0 header generation in https://github.com/punch-mission/punchbowl/pull/444
- Doesn't set SC location for F-corona models, improvements to msb_to_dn and compute_noise, and F-corona modeling improvements in https://github.com/punch-mission/punchbowl/pull/441
- Sets quicklook images to grayscale by default, with a flag for color rendering in https://github.com/punch-mission/punchbowl/pull/447

## Version 0.0.11: Apr 14, 2025

- Changes error message for default overwriting in https://github.com/punch-mission/punchbowl/pull/420
- Updates code to match new regularizepsf version in https://github.com/punch-mission/punchbowl/pull/413
- Adds the scale factor to the square root decoding in https://github.com/punch-mission/punchbowl/pull/418
- Standardize square root decoding in https://github.com/punch-mission/punchbowl/pull/421
- Fixes to ensure vignetting correction runs in https://github.com/punch-mission/punchbowl/pull/423
- Adds square root decoding example notebook in https://github.com/punch-mission/punchbowl/pull/425

## Version 0.0.10: Apr 2, 2025

- Changes so that vignetting is a separate step in the pipeline.
- Switches to use Prefect Dask Task Runner in https://github.com/punch-mission/punchbowl/pull/387
- Changes level 0.5 to level H in https://github.com/punch-mission/punchbowl/pull/388
- Fixes WCS conversions in https://github.com/punch-mission/punchbowl/pull/390
- Parallelize F corona model building in https://github.com/punch-mission/punchbowl/pull/392
- Fixes starfield polarization; checks times are in UTC in https://github.com/punch-mission/punchbowl/pull/328#pullrequestreview-2726230483
- Fixes issues with calibration metadata in https://github.com/punch-mission/punchbowl/pull/404
- Adds quicklook movie generation in https://github.com/punch-mission/punchbowl/pull/391
- Computes gain on two detector halves separately in https://github.com/punch-mission/punchbowl/pull/406
- Fixes a keyword typo in omniheader in https://github.com/punch-mission/punchbowl/pull/407
- Creates a uses a custom PUNCH flow in prefect in https://github.com/punch-mission/punchbowl/pull/409
- Changes default of NDCube writing to prohibit overwriting in https://github.com/punch-mission/punchbowl/pull/408

## Version 0.0.9: Feb 28, 2025

* adds zspike blurring and parameterization by @lowderchris in https://github.com/punch-mission/punchbowl/pull/345
* [pre-commit.ci] pre-commit autoupdate by @pre-commit-ci in https://github.com/punch-mission/punchbowl/pull/349
* rename PUNCH io module by @jmbhughes in https://github.com/punch-mission/punchbowl/pull/350
* Adds sphinx gallery by @lowderchris in https://github.com/punch-mission/punchbowl/pull/352
* make binder work by @jmbhughes in https://github.com/punch-mission/punchbowl/pull/356
* Configure binder by @jmbhughes in https://github.com/punch-mission/punchbowl/pull/357
* Rename example gallery by @jmbhughes in https://github.com/punch-mission/punchbowl/pull/358
* Update binder.yaml by @jmbhughes in https://github.com/punch-mission/punchbowl/pull/360
* Separate quick punch by @jmbhughes in https://github.com/punch-mission/punchbowl/pull/361
* specify codecov path by @jmbhughes in https://github.com/punch-mission/punchbowl/pull/362
* Update issue templates by @jmbhughes in https://github.com/punch-mission/punchbowl/pull/364
* Update README.md by @jmbhughes in https://github.com/punch-mission/punchbowl/pull/365
* update copyright year by @jmbhughes in https://github.com/punch-mission/punchbowl/pull/367

## Version 0.0.8: Dec 19, 2024

- Fix stellar by @jmbhughes in #344
- Updates for V4 RFR2 by @jmbhughes in #346

## Version 0.0.7: Dec 11, 2024

- Reproject starfield sample and uncertainty in one fell swoop by @svank in #323
- PUNCH user guide by @lowderchris in #316
- Unpack uncertainties faster by @svank in #324
- Make mosaics faster w/ bounding boxes by @svank in #326
- Ignore warnings in unpacking uncertainty by @svank in #329
- Be a little more accurate/safe with bounding boxes by @svank in #327
- Fully implement previous change to bounding boxes by @svank in #332
- adds thresholding to spike value replacement by @lowderchris in #331
- Metadata check by @lowderchris in #330
- Fixes merging, improves f corona modeling by @jmbhughes in #333
- adds DOI badge by @lowderchris in #334
- Turn velocity plot test into a figure test by @svank in #325
- Better f corona by @svank in #335
- Document python tutorials by @lowderchris in #336
- Change despike settings by @svank in #338
- WCS array shape by @lowderchris in #337
- adds wcs keywords to ignore to prevent duplication by @lowderchris in #340
- Create starfield estimates that are less distorted by @svank in #339
- remove broken link by @jmbhughes in #341
- adds file provenance extname and test by @lowderchris in #342
- Quicklook generation by @jmbhughes in #343

## Version 0.0.6: Nov 22, 2024

- Improve calculation of pixel areas by @svank in #306
- November 17th Mega Update by @jmbhughes in #310
- Confirm l2 l3 tests by @jmbhughes in #311
- flow tracking by @lowderchris in #308
- Update .pre-commit-config.yaml by @jmbhughes in #315
- Reusable celestial reprojections by @svank in #309
- Large prep for End2End by @jmbhughes in #317
- fix import by @jmbhughes in #318
- When generating WCSes, set NAXIS/array_shape/etc. by @svank in #320
- Faster star subtraction by @svank in #319
- Updated Level2/polarization by @s0larish in #322

## Version 0.0.5: Nov 13, 2024

- automatically converts metafields by @jmbhughes in #305

## Version 0.0.4: Nov 13, 2024

- add debug mode by @jmbhughes in #290
- fix call of remove starfield by @jmbhughes in #292
- copy over estimate stray light by @jmbhughes in #294
- update low noise generation by @jmbhughes in #295
- Improve f corona flow generation by @jmbhughes in #296
- adds visualization core by @jmbhughes in #297
- flips quicklook data vertically to the expected spatial orientation by @lowderchris in #300
- Prep work for secondary starfield removal, plus fix for F-corona estimation by @svank in #301
- Work fast! Clean up many issues. by @jmbhughes in #302
- adds new get method to normmeta by @jmbhughes in #304

## Version 0.0.3: Nov 2, 2024

- Fixes figure in intro.rst by @jmbhughes in #281
- add file hashing by @jmbhughes in #276
- Delete docs/requirements.txt by @jmbhughes in #284
- Delete .github/workflows/docs.yaml by @jmbhughes in #285
- fix versions in docs by @jmbhughes in #286
- Adds polarref keyword by @jmbhughes in #277
- add new f corona model generation algorithm by @jmbhughes in #287
- update psf to new regularizepsf by @jmbhughes in #289

## Version 0.0.2: Nov 1, 2024

- Bug fix

## Version 0.0.1: Nov 1, 2204

- First release<|MERGE_RESOLUTION|>--- conflicted
+++ resolved
@@ -4,12 +4,9 @@
 
 ## Unreleased
 
-<<<<<<< HEAD
 - Fixed vignetting docstring in https://github.com/punch-mission/punchbowl/pull/510
-=======
 - Relabels CCD halves in https://github.com/punch-mission/punchbowl/pull/493
 - Adds documentation for data versions and anomalies in https://github.com/punch-mission/punchbowl/pull/495
->>>>>>> dc9b6e03
 
 ## Version 0.0.15: June 4, 2025
 
