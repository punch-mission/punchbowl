--- conflicted
+++ resolved
@@ -136,27 +136,17 @@
     'filename_pattern': '^((?!skip_).)*$',
     'examples_dirs': os.path.join('..', 'examples'),
     'gallery_dirs': 'auto_examples',
-<<<<<<< HEAD
-    # 'jupyterlite': {
-    # },
-=======
     'jupyterlite': {
         'use_jupyter_lab': True,
         'notebook_modification_function': None,
         'jupyterlite_contents': "jupyterlite_contents"
     },
->>>>>>> 1fe2f27f
     "binder": {
         "org": "punch-mission",
         "repo": "punchbowl",
         "branch": "binder",
         "binderhub_url": "https://mybinder.org",
-<<<<<<< HEAD
         "dependencies": "./binder/requirements.txt",
-=======
-        "dependencies": "pyproject.toml",
-        "notebooks_dir": ".",
->>>>>>> 1fe2f27f
         "use_jupyter_lab": True,
     },
 }