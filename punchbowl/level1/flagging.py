<<<<<<< HEAD
# Core Python imports
from datetime import datetime

# Third party imports
import numpy as np
=======
>>>>>>> 208abd86
from prefect import task, get_run_logger
from astropy.io import fits

# Punchbowl imports
from punchbowl.data import PUNCHData


def flag_punchdata(data_object: PUNCHData, bad_pixel_map: np.ndarray = None) -> PUNCHData:
    """
    Core bad pixel flagging function.

    Parameters
    ----------
    data_object
        Input PUNCHData object

    bad_pixel_map
        Specified bad pixel map

    Returns
    -------
    PUNCHData object with bad pixels flagged in the primary data and uncertainty arrays

    """

    # Flag bad data in the primary data array
    data_object.data[bad_pixel_map] = 0

    # Flag bad data in the associated uncertainty array (coded with infinity)
    data_object.uncertainty.array[bad_pixel_map] = np.inf

    return data_object


@task
<<<<<<< HEAD
def flag_task(data_object: PUNCHData, bad_pixel_filename: str = None) -> PUNCHData:
    """
    Pipeline task for bad pixel flagging

    Parameters
    ----------
    data_object
        Input PUNCHData object

    Returns
    -------
    PUNCHData object with bad pixels flagged in the primary data and uncertainty arrays

    """

=======
def flag_task(data_object: PUNCHData) -> PUNCHData:
    """Prefect task to flag bad pixels

    Parameters
    ----------
    data_object : PUNCHData
        data to operate on

    Returns
    -------
    PUNCHData
        modified version of the input with bad pixels flagged
    """
>>>>>>> 208abd86
    logger = get_run_logger()
    logger.info("flagging started")

    # Read bad pixel map from file
    if bad_pixel_filename == None:
        id_str = data_object.id
        bad_pixel_filename = 'data/' + id_str[0:9] + 'DP' + id_str[11:] + '.fits'

    with fits.open(bad_pixel_filename) as hdul:
        bad_pixel_map = hdul[0].data

    # Call data flagging function
    data_object = flag_punchdata(data_object, bad_pixel_map)

    logger.info("flagging finished")
    data_object.meta.history.add_now("LEVEL1-flagging", "image flagged")
    return data_object<|MERGE_RESOLUTION|>--- conflicted
+++ resolved
@@ -1,63 +1,9 @@
-<<<<<<< HEAD
-# Core Python imports
-from datetime import datetime
+from prefect import task, get_run_logger
 
-# Third party imports
-import numpy as np
-=======
->>>>>>> 208abd86
-from prefect import task, get_run_logger
-from astropy.io import fits
-
-# Punchbowl imports
 from punchbowl.data import PUNCHData
 
 
-def flag_punchdata(data_object: PUNCHData, bad_pixel_map: np.ndarray = None) -> PUNCHData:
-    """
-    Core bad pixel flagging function.
-
-    Parameters
-    ----------
-    data_object
-        Input PUNCHData object
-
-    bad_pixel_map
-        Specified bad pixel map
-
-    Returns
-    -------
-    PUNCHData object with bad pixels flagged in the primary data and uncertainty arrays
-
-    """
-
-    # Flag bad data in the primary data array
-    data_object.data[bad_pixel_map] = 0
-
-    # Flag bad data in the associated uncertainty array (coded with infinity)
-    data_object.uncertainty.array[bad_pixel_map] = np.inf
-
-    return data_object
-
-
 @task
-<<<<<<< HEAD
-def flag_task(data_object: PUNCHData, bad_pixel_filename: str = None) -> PUNCHData:
-    """
-    Pipeline task for bad pixel flagging
-
-    Parameters
-    ----------
-    data_object
-        Input PUNCHData object
-
-    Returns
-    -------
-    PUNCHData object with bad pixels flagged in the primary data and uncertainty arrays
-
-    """
-
-=======
 def flag_task(data_object: PUNCHData) -> PUNCHData:
     """Prefect task to flag bad pixels
 
@@ -71,21 +17,9 @@
     PUNCHData
         modified version of the input with bad pixels flagged
     """
->>>>>>> 208abd86
     logger = get_run_logger()
     logger.info("flagging started")
-
-    # Read bad pixel map from file
-    if bad_pixel_filename == None:
-        id_str = data_object.id
-        bad_pixel_filename = 'data/' + id_str[0:9] + 'DP' + id_str[11:] + '.fits'
-
-    with fits.open(bad_pixel_filename) as hdul:
-        bad_pixel_map = hdul[0].data
-
-    # Call data flagging function
-    data_object = flag_punchdata(data_object, bad_pixel_map)
-
+    # TODO: do flagging in here
     logger.info("flagging finished")
     data_object.meta.history.add_now("LEVEL1-flagging", "image flagged")
     return data_object