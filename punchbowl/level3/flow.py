<<<<<<< HEAD
import os
from datetime import datetime
=======
from datetime import UTC, datetime
>>>>>>> 5e7af347

from ndcube import NDCube
from prefect import flow, get_run_logger

from punchbowl.data.meta import NormalizedMetadata, set_spacecraft_location_to_earth
from punchbowl.level3.f_corona_model import subtract_f_corona_background_task
from punchbowl.level3.low_noise import create_low_noise_task
from punchbowl.level3.polarization import convert_polarization
from punchbowl.level3.stellar import subtract_starfield_background_task
from punchbowl.level3.velocity import plot_flow_map, track_velocity
from punchbowl.util import load_image_task, output_image_task


@flow(validate_parameters=False)
def level3_PIM_flow(data_list: list[str] | list[NDCube],  # noqa: N802
                     before_f_corona_model_path: str,
                     after_f_corona_model_path: str,
                     output_filename: str | None = None,
                     reference_time: datetime | None = None) -> list[NDCube]:  # noqa: ARG001
    """Level 3 PIM/CIM flow."""
    logger = get_run_logger()

    logger.info("beginning level 3 PIM/CIM flow")
    data_list = [load_image_task(d) if isinstance(d, str) else d for d in data_list]
    new_type = "CIM" if data_list[0].meta["TYPECODE"].value == "CT" else "PIM"

    data_list = [subtract_f_corona_background_task(d,
                                                   before_f_corona_model_path,
                                                   after_f_corona_model_path) for d in data_list]
    output_meta = NormalizedMetadata.load_template(new_type, "3")

    out_list = [NDCube(data=d.data, wcs=d.wcs, meta=output_meta) for d in data_list]
    for o, d in zip(out_list, data_list, strict=True):
        o.meta["DATE"] = datetime.now(UTC).isoformat()
        o.meta["DATE-AVG"] = d.meta["DATE-AVG"].value
        o.meta["DATE-OBS"] = d.meta["DATE-OBS"].value
        o.meta["DATE-BEG"] = d.meta["DATE-BEG"].value
        o.meta["DATE-END"] = d.meta["DATE-END"].value
        o = set_spacecraft_location_to_earth(o)   # noqa: PLW2901

    logger.info("ending level 3 PIM/CIM flow")

    if output_filename is not None:
        output_image_task(out_list[0], output_filename)

    return out_list


@flow(validate_parameters=False)
def level3_core_flow(data_list: list[str] | list[NDCube],
                     before_f_corona_model_path: str,
                     after_f_corona_model_path: str,
                     starfield_background_path: str | None,
                     output_filename: str | None = None) -> list[NDCube]:
    """Level 3 core flow."""
    logger = get_run_logger()

    logger.info("beginning level 3 core flow")
    data_list = [load_image_task(d) if isinstance(d, str) else d for d in data_list]
    data_list = [subtract_f_corona_background_task(d,
                                                   before_f_corona_model_path,
                                                   after_f_corona_model_path) for d in data_list]
    data_list = [subtract_starfield_background_task(d, starfield_background_path) for d in data_list]
    if data_list[0].meta["TYPECODE"].value == "PT":
        data_list = [convert_polarization(d) for d in data_list]
    logger.info("ending level 3 core flow")


    if output_filename is not None:
        output_image_task(data_list[0], output_filename)

    return data_list


@flow(validate_parameters=False)
def generate_level3_low_noise_flow(data_list: list[str] | list[NDCube],
                                   output_filename: str | None = None) -> list[NDCube]:
    """Generate low noise products."""
    logger = get_run_logger()

    logger.info("Generating low noise products")
    data_list = [load_image_task(d) if isinstance(d, str) else d for d in data_list]
    low_noise_image = create_low_noise_task(data_list)

    if output_filename is not None:
        output_image_task(low_noise_image, output_filename)

    return [low_noise_image]


@flow(validate_parameters=False)
def generate_level3_velocity_flow(data_list: list[str],
                                  output_filename: str | None = None) -> list[NDCube]:
    """Generate Level 3 velocity data product."""
    logger = get_run_logger()

    logger.info("Generating velocity data product")
    velocity_data, plot_parameters = track_velocity(data_list)

    if output_filename is not None:
        output_image_task(velocity_data, output_filename)
        plot_filename = f"{os.path.splitext(output_filename)[0]}.png"
        plot_flow_map(plot_filename, **plot_parameters)

    return [velocity_data]<|MERGE_RESOLUTION|>--- conflicted
+++ resolved
@@ -1,9 +1,5 @@
-<<<<<<< HEAD
 import os
 from datetime import datetime
-=======
-from datetime import UTC, datetime
->>>>>>> 5e7af347
 
 from ndcube import NDCube
 from prefect import flow, get_run_logger
