--- conflicted
+++ resolved
@@ -29,12 +29,9 @@
         "pylibjpeg[openjpeg]",
         "requests",
         "threadpoolctl",
-<<<<<<< HEAD
         "numexpr",
-=======
         "glymur",
         "lxml"
->>>>>>> 02bf9e71
 ]
 requires-python = ">=3.11"
 authors = [
